mod lexer;  // Import the lexer module
mod parser;
mod ast;  

use crate::lexer::{Lexer, Token}; // Bring Lexer and Token into scope
use crate::parser::Parser;


fn main() {
    let test_cases = vec![
        // r#"
        // int x = 5
        // bool name = false
        // "#,
        // r#"
        // if hello {
        //     int y = 3
        // }
        // "#,
        // r#"
        // int a = 10
        // if condition1,5 {
        // } elif another {
        // } elif {
        // } else {
        // }
        // "#,
        // r#"
        // bool flag = true;
        // "#,
        // r#"
        // loop { 
        // }
        // "#,
        r#"
        func int ayaan(int x, bool y = false) {
            int z = 4
            return x
        }
        "#,
        // r#"
        // int x = 4 + 3
        // "#,
    ];


    let test_cases = vec![
        // r#"
        // x == y
        // x > y
        // x < y
        // x >= y
        // x <= y
        // x != y
        // name && address
        // name || address
        // !name
        // "#,
        // r#"
        // int x = 5 
        // int y = 10
        // x == y
        // "#,
        // r#"
        // if x == 3 || x == 5 && x != 10 {
        // } elif another {
        // } elif {
        // } else {
        // }
        // "#,
        // r#"
        // if (x == 3 || x == 5 && x == 10 || x == 15) {
        // } elif another {
        // } elif {
        // } else {
        // }
        // "#,
        // r#"
        // bool flag = true;
        // "#,
        //        r#"
        // int (string x, int y) {x + y}
        // "#,
        r#"
        loop (x == 3 || x == 5 && x == 10 || x == 15) { 
            int x = 5
            string y = x
        }
        "#,
        r#"
        loop { 
            int x = 5
            string y = x
        }
        "#,
        r#"
        loop num -> nums { 
            int x = 5
            string y = x
            loop x -> y {
                int a = 5
                string b = c
            }
        }
        "#,
        r#"
        loop i -> 0 : 3 : 1 { 
            int x = 5
            string y = x
            loop x -> y {
                int a = 5
                string b = c
            }
        }
        "#,
<<<<<<< HEAD
        // r#"
        // func int ayaan(int x, bool y = false) {
        //     int z = 4
        //     return x
        // }
        // "#,
        //                r#"
        // int (string x, int y) {
        //     int z = 4
        //      return x
        // }
        // "#,
        // r#"
        // int x = 4
        // "#,
=======
        r#"
        func int ayaan(int x, bool y = false) {
            int z = 4
            return x
        }
        "#,
        r#"
        int (string x, int y) {
            int z = 4
             return x
        }
        "#,
        r#"
        list<int,float> f = [1,2]
        list<int,float>(2) f = [1,2.0]
        <int, float> x = 1
        
        "#,
>>>>>>> 6a21a1d2
    ];

    for (i, source_code) in test_cases.iter().enumerate() {
        println!("--- Test Case {} ---", i + 1);
        let mut lexer = Lexer::new(source_code);
        // loop {
        //     let token = lexer.next_token();
        //     println!("{:?}", token);
        //     if token == Token::Eof {
        //         break;
        //     }
        // }

        let mut parser = Parser::new(lexer);

        let program = parser.parse_program();
        println!("{:#?}", program);
        println!();
    }
}<|MERGE_RESOLUTION|>--- conflicted
+++ resolved
@@ -113,7 +113,6 @@
             }
         }
         "#,
-<<<<<<< HEAD
         // r#"
         // func int ayaan(int x, bool y = false) {
         //     int z = 4
@@ -129,7 +128,7 @@
         // r#"
         // int x = 4
         // "#,
-=======
+
         r#"
         func int ayaan(int x, bool y = false) {
             int z = 4
@@ -148,7 +147,6 @@
         <int, float> x = 1
         
         "#,
->>>>>>> 6a21a1d2
     ];
 
     for (i, source_code) in test_cases.iter().enumerate() {
