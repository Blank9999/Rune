--- conflicted
+++ resolved
@@ -105,16 +105,6 @@
         // var y = x != 1 
         // "#,
         r#"
-        list<int>(3) f = {1, 2 ,3}    
-        "#,
-        r#"
-        list<&&>(3) f = {x == 1, x == 2 , x == 3}    
-        "#,
-       // r#"
-        //  <int, float> x = 1      
-        // "#,
-<<<<<<< HEAD
-        r#"
          int x = 3 
        "#,
        r#"
@@ -129,15 +119,21 @@
         r#"
         char x = 'z'
         "#,
-
-=======
+        r#"
+        list<int>(3) f = {1, 2 ,3}    
+        "#,
+        r#"
+        list<&&>(3) f = {x == 1, x == 2 , x == 3}    
+        "#,
+       // r#"
+        //  <int, float> x = 1      
+        // "#,
     //     r#"
     //      int x = 3 
     //    "#,
     //    r#"
     //      int x >> 3
     //  "#,
->>>>>>> fa0848db
     ];
 
     for (i, source_code) in test_cases.iter().enumerate() {
