use crate::lexer::{Lexer, Token,Operator,ComparisonOperator,LogicalOperator};
use crate::ast::{
    Type, Literal, Expression, Declaration, Program, Statement, IfExpr, LoopExpr,ConditionExpr,
    Function, Parameter,Condition
};

pub struct Parser<'a> {
    lexer: Lexer<'a>,
    current: Token,
}

impl<'a> Parser<'a> {
    pub fn new(mut lexer: Lexer<'a>) -> Self {
        let current = lexer.next_token();
        Self { lexer, current }
    }

    fn advance(&mut self) {
        self.current = self.lexer.next_token();
    }

    fn peek(&mut self) -> Token {
        self.lexer.peek_token()
    }

    fn expect(&mut self, expected: &Token) {
        if &self.current == expected {
            self.advance();
        } else if &self.current != &Token::Symbol('{') {
            panic!("Expected {:?}, found {:?}", expected, self.current);
        }
    }

    pub fn parse_program(&mut self) -> Program {
        let mut statements = Vec::new();
        while self.current != Token::Eof {
            let stmt = self.parse_statement();
            statements.push(stmt);
        }
        Program { statements }
    }

    fn parse_statement(&mut self) -> Statement {

        match &self.current {
            Token::Keyword(k) if k == "if" => self.parse_if(),
            Token::Keyword(k) if k == "loop" => self.parse_loop(),
            Token::Keyword(k) if k == "return" => {
                self.advance();
                let expr = self.parse_expression();
                Statement::Return(expr)
            }
            Token::Keyword(k) if k == "do" => {
                self.advance();
                let expr = self.parse_expression();
                Statement::Do(expr)
            }
            Token::Keyword(k) if k == "guard" => {
                self.advance();
                let cond = self.parse_expression();
                Statement::Guard(cond)
            }
            Token::Keyword(k) if k == "func" => {
                self.advance();
                Statement::Function(self.parse_function())
            }

            Token::OutputToken => {
                self.parse_output()
            }

            Token::IntType(_) 
            | Token::StringType(_) 
            | Token::BoolType(_) 
            | Token::FloatType(_) 
            | Token::CharType(_) => {
                if let Token::Symbol('(') = self.peek() {
                    Statement::Function(self.parse_function())
                } else if  let Token::Ident(_) = self.peek() {
                    self.parse_declaration()
                } else {
                    panic!("It was neither the syntax for a vaiable declaration or a lambda function");
                }
            }
        
            // optionally, if you use Token::Keyword("int"), support that too
            Token::Keyword(k) if ["int", "string", "bool", "char", "float"].contains(&k.as_str()) => {
                self.parse_declaration()
            }

            Token::List(_) | Token::Operator(Operator::Comparison(ComparisonOperator::LessThan)) => {
                self.parse_declaration()
            }

            _ => {
                let expr = self.parse_expression();
                Statement::Expression(expr)
            }
        }
    }  

    fn parse_output(&mut self) -> Statement {
        self.advance();
        let expression = self.parse_expression();
        Statement::Output(expression)
    }

    fn parse_declaration(&mut self) -> Statement {
        let var_type = self.parse_type();

        let identifier = if let Token::Ident(name) = &self.current {
            let id = name.clone();
            self.advance();
            id
        } else {
            panic!("Expected identifier, found {:?}", self.current);
        };

        match &var_type {
            Type::ConditionList(combinator) |
            Type::ConditionFixedList(combinator, _) => {
    
                self.expect(&Token::Assignment("=".to_string()));
                // `expect` already advances if successful
                

        
                match self.current {
                    Token::Symbol('{') | Token::Symbol('[') => {
                        self.advance();
                        let exprs = self.parse_list_expression(|parser| parser.parse_comparison_expression());
                        let conditions: Vec<Condition> = exprs.into_iter().map(Condition::Single).collect(); 
                        return Statement::Declaration(Declaration {
                            var_type: var_type,
                            identifier,
                            value: Expression::ConditionList((conditions)),
                        });
                    }
                    _ => {
                        panic!(
                            "Expected '{{' or '[' to start a condition list block, found: {:?}",
                            self.current
                        );
                    }
                }
            }
        
            _ => {
                // Handle other types of var_type here or let it continue
            }
        }
    
        if let Token::Assignment(_) = self.current {
            self.advance();
    
            // Check if the next token is the ">>" operator for input
            if let Token::InputToken = &self.current {
                self.advance();
    
                // Check if there is an optional string literal before the ">>"
                let prompt = if let Token::StringLiteral(prompt) = &self.current {
                    let prompt_str = prompt.clone();
                    self.advance();
                    Some(prompt_str)
                } else {
                    None
                };
    
                // Return the input statement
                return Statement::Input {
                    var_type,
                    identifier,
                    prompt,
                };
            }
    
            // Otherwise, parse a regular expression
            let value = self.parse_expression();
            return Statement::Declaration(Declaration {
                var_type,
                identifier,
                value,
            });
        } else {
            panic!("Expected '=', found {:?}", self.current);
        }
    }

    fn parse_type(&mut self) -> Type {
        match &self.current {
            Token::IntType(_) => {
                self.advance();
                Type::Int
            }
            Token::StringType(_) => {
                self.advance();
                Type::String
            }
            Token::BoolType(_) => {
                self.advance();
                Type::Bool
            }
            Token::CharType(_) => {
                self.advance();
                Type::Char
            }
            Token::FloatType(_) => {
                self.advance();
                Type::Float
            }

            // Union type: <int, string, float>
            Token::Operator(Operator::Comparison(ComparisonOperator::LessThan)) => {
                self.advance(); // consume '<'
                let mut types = vec![self.parse_type()];
                while let Token::Symbol(',') = self.current {
                    self.advance();
                    types.push(self.parse_type());
                }
                self.expect(&Token::Operator(Operator::Comparison(ComparisonOperator::GreaterThan)));
                Type::Union(types)
            }

            // List types
            Token::List(_) => {
                self.advance(); // consume 'List'
                self.expect(&Token::Operator(Operator::Comparison(ComparisonOperator::LessThan)));

                let combinator: Option<String> = match &self.current {
                    Token::Operator(Operator::Logical(LogicalOperator::And)) => {
                        self.advance();
                        Some("&&".to_string())
                    }
                    Token::Operator(Operator::Logical(LogicalOperator::Or)) => {
                        self.advance();
                        Some("||".to_string())
                    }
                    _ => None,
                };

                if let Some(op) = combinator {
                    self.expect(&Token::Operator(Operator::Comparison(ComparisonOperator::GreaterThan)));

                    if let Token::Symbol('(') = self.current {
                        self.advance();
                        let size = if let Token::IntLiteral(n) = self.current {
                            let val = n as usize;
                            self.advance();
                            val
                        } else {
                            panic!("Expected list size in List<T>(n)");
                        };
                        self.expect(&Token::Symbol(')'));
                        return Type::ConditionFixedList(op,size);
                    } else {
                        return Type::ConditionList(op);
                    }

                } else {
                    let mut inner_types = vec![self.parse_type()];
                    while let Token::Symbol(',') = self.current {
                        self.advance();
                        inner_types.push(self.parse_type());
                    }
    
                    self.expect(&Token::Operator(Operator::Comparison(ComparisonOperator::GreaterThan)));
    
                    // Check if it's a fixed-length list like List<int>(3)
                    if let Token::Symbol('(') = self.current {
                        self.advance();
                        let size = if let Token::IntLiteral(n) = self.current {
                            let val = n as usize;
                            self.advance();
                            val
                        } else {
                            panic!("Expected list size in List<T>(n)");
                        };
                        self.expect(&Token::Symbol(')'));
                        Type::FixedList(inner_types, size)
                    } else {
                        Type::List(inner_types)
                    }
                }

               
            }
            _ => panic!("Expected type, found {:?}", self.current),
        }
    }
    
    fn parse_expression(&mut self) -> Expression {
<<<<<<< HEAD
=======
        // println!("IT reached expression");
>>>>>>> fa0848db
        match &self.current {
            Token::IntLiteral(n) => {
                let lit = Literal::Int(*n);
                self.advance();
                Expression::Literal(lit)
            }
            Token::StringLiteral(s) => {
                let lit = Literal::String(s.clone());
                self.advance();
                Expression::Literal(lit)
            }
            Token::BoolLiteral(b) => {
                let lit = Literal::Bool(*b);
                self.advance();
                Expression::Literal(lit)
            }
            Token::FloatLiteral(f) => {
                let lit = Literal::Float(*f);
                self.advance();
                Expression::Literal(lit)
            }
            Token::CharLiteral(c) => {
                let lit = Literal::Char(*c);
                self.advance();
                Expression::Literal(lit)
            }
            Token::Ident(name) => {
                let id = name.clone();
                self.advance();
                Expression::Identifier(id)
            }

            Token::Symbol('`') => {
                self.advance(); // Skip the opening backtick
                let mut static_parts = Vec::new();
                let mut expressions = Vec::new();
    
                loop {
                    match &self.current {
                        Token::Symbol('`') => {
                            self.advance(); // Skip the closing backtick
                            break;
                        },
                        Token::Symbol('{') => {
                            self.advance(); // Skip the opening curly brace
                            let expr = self.parse_expression();
                            expressions.push(expr);
    
                            // Expect the closing curly brace
                            if let Token::Symbol('}') = &self.current {
                                self.advance(); // Skip the closing curly brace
                            } else {
                                panic!("Expected '}}', found {:?}", self.current);
                            }
                        },
                        Token::Ident(s) => {
                            static_parts.push(s.clone());
                            self.advance();
                        },
                        _ => {
                            panic!("Unexpected token inside interpolated string: {:?}", self.current);
                        }
                    }
                }
    
                Expression::InterpolatedString(static_parts, expressions)
            }

            // Parse list literals (both curly and square brackets)
            Token::Symbol('{') | Token::Symbol('[') => {
                let opening_brace = self.current.clone();
                // Consume the opening brace
                self.advance();

                // Parse the list elements until the closing brace or square bracket
                let mut elements = self.parse_list_expression(|parser| parser.parse_expression());

                // Create and return the list literal expression
                let list_expr = Expression::Literal(Literal::List(elements));
                list_expr
            }
            _ => panic!("Unexpected token in expression: {:?}", self.current),
        }
    }

    fn parse_list_expression<F>(&mut self, mut parse_fn: F) -> Vec<Expression>
where
    F: FnMut(&mut Parser) -> Expression,
 {
        let mut elements = Vec::new();
        loop {
            if let Token::Symbol('}') | Token::Symbol(']') = &self.current {
                // If it's a closing brace or bracket, stop parsing
                self.advance();
                break;
            }

            // Parse the expression for the list element
            let element = parse_fn(self);
            elements.push(element);

            // If there's a comma, skip it and continue parsing the next element
            if let Token::Symbol(',') = &self.current {
                self.advance();
            } else {
                // Otherwise, if we hit a closing brace/bracket, we're done
                if let Token::Symbol('}') | Token::Symbol(']') = &self.current {
                    self.advance();
                    break;
                } else {
                    panic!("Expected a ',' or closing brace/bracket, found: {:?}", self.current);
                }
            }
        }
        return elements;

    }

    fn parse_comparison_expression(&mut self) -> Expression {
        let mut left = self.parse_expression();
        // let mut left = self.parse_condition();
        while let Token::Operator(Operator::Comparison(_)) = &self.current {
            let op_token = self.current.clone();
            self.advance(); // consume the operator

            let right = self.parse_expression(); // again, use your existing parser
            // let right = self.parse_expression();
            let op_str = self.token_to_op_string(&op_token);

            left = Expression::BinaryOp(Box::new(left), op_str, Box::new(right));
        }
        left
    }

    fn token_to_op_string(&self, token: &Token) -> String {
        match token {
            Token::Operator(Operator::Comparison(ComparisonOperator::Equal)) => "==".to_string(),
            Token::Operator(Operator::Comparison(ComparisonOperator::NotEqual)) => "!=".to_string(),
            Token::Operator(Operator::Comparison(ComparisonOperator::LessThan)) => "<".to_string(),
            Token::Operator(Operator::Comparison(ComparisonOperator::GreaterThan)) => ">".to_string(),
            Token::Operator(Operator::Comparison(ComparisonOperator::LessThanOrEqual)) => "<=".to_string(),
            Token::Operator(Operator::Comparison(ComparisonOperator::GreaterThanOrEqual)) => ">=".to_string(),
            _ => panic!("Expected comparison operator, got {:?}", token),
        }
    }


    fn parse_if(&mut self) -> Statement {
        self.advance(); // consume 'if'

        
        let mut condition_expr;

        if let Token::List(_) = self.current {
            let var_type = self.parse_type();
            match self.current {
                Token::Symbol('{') | Token::Symbol('[') => {
                    self.advance();
                    let exprs = self.parse_list_expression(|parser| parser.parse_comparison_expression());
                    let elements: Vec<Condition> = exprs.into_iter().map(Condition::Single).collect();   
                    condition_expr = ConditionExpr::List{combinator: var_type, conditions: elements};                 

                },
                _ => {
                    panic!(
                        "Expected '{{' or '[' to start a condition list block, found: {:?}",
                        self.current
                    );
                }
            }
        } else {
            let mut conditions = Vec::new();
            conditions.push(self.parse_condition()); 
            condition_expr = ConditionExpr::Regular(conditions); 
        } 

        let then_block = self.parse_block();
        let mut elif_blocks = Vec::new();
        while let Token::Keyword(k) = &self.current {
            if k == "elif" {
                self.advance();
                let mut elif_conds = Vec::new();
                while let Some(Token::IntLiteral(_) | Token::Ident(_) | Token::BoolLiteral(_)) = Some(&self.current) {
                    elif_conds.push(self.parse_expression());
                    if let Token::Symbol(',') = self.current {
                        self.advance();
                    } else {
                        break;
                    }
                }
                let elif_block = self.parse_block();
                elif_blocks.push((elif_conds, elif_block));
            } else {
                break;
            }
        }

        let else_block = if let Token::Keyword(k) = &self.current {
            if k == "else" {
                self.advance();
                Some(self.parse_block())
            } else {
                None
            }
        } else {
            None
        };

        Statement::If(IfExpr {
            condition: condition_expr,
            then_block,
            elif_blocks,
            else_block,
        })
    }

    pub fn parse_condition(&mut self) -> Condition {
        // self.expect(&Token::Symbol('('));
        // let cond = self.parse_or_condition();
        // self.expect(&Token::Symbol(')'));
        // cond

        if let Token::Symbol('(') = &self.current {
            // Handle the case where the condition is inside parentheses
            self.advance(); // Consume '('
            let cond = self.parse_or_condition();
            self.expect(&Token::Symbol(')')); // Ensure we get the closing ')'
            cond
        } else {
            // Handle the case where there's no parentheses (e.g., x == 3)
            self.parse_or_condition()
        }

    }

    fn parse_or_condition(&mut self) -> Condition {
        let mut left = self.parse_and_condition();

        while let Token::Operator(Operator::Logical(LogicalOperator::Or)) = self.current {
            self.advance();
            let right = self.parse_and_condition();
            left = Condition::Or(Box::new(left), Box::new(right));
        }

        left
    }

    fn parse_and_condition(&mut self) -> Condition {
        let mut left = self.parse_not_condition();

        while let Token::Operator(Operator::Logical(LogicalOperator::And)) = self.current {
            self.advance();
            let right = self.parse_not_condition();
            left = Condition::And(Box::new(left), Box::new(right));
        }

        left
    }

    fn parse_not_condition(&mut self) -> Condition {
        if let Token::Operator(Operator::Logical(LogicalOperator::Not)) = self.current {
            self.advance();
            let inner = self.parse_not_condition();
            Condition::Not(Box::new(inner))
        } else if let Token::Symbol('(') = self.current {
            self.advance();
            let cond = self.parse_or_condition();
            self.expect(&Token::Symbol(')'));
            Condition::Grouped(Box::new(cond))
        } else {
            Condition::Single(self.parse_comparison_expression())
        }
    }


    fn parse_loop(&mut self) -> Statement {
        let peek = self.peek();
        match peek {
            // Range loop: `loop var -> iterable { ... }`
            Token::Ident(var) => {
                self.advance();
                let var_name = var.clone();
                self.advance(); // consume identifier

                // Expect the `->` symbol for range-based loop
                if let Token::RangeArrow = self.current {
                    self.advance(); 

                    // Handles loop num -> nums {} type of range
                    if let Token::Ident(name) = &self.current {
                        let iteratable = self.parse_expression();
                        let body = self.parse_block();
                        
                        Statement::Loop(LoopExpr::ForEach {
                            var: var_name,
                            iterable: iteratable,
                            body,
                        })
                    } else {
                        // Handles loop i -> 0 : 3 : 1 type of range
                        let start_expr = self.parse_expression();
                        let mut end_expr = None;
                        let mut step_expr = None;

                        // Optional end expression and step expression
                        
                        if let Token::Symbol(':') = self.current {
                            self.advance();
                            end_expr = Some(self.parse_expression());

                            if let Token::Symbol(':') = self.current {
                                self.advance();
                                step_expr = Some(self.parse_expression());
                            }
                        }

                        // Now, expect the block of code for the body of the loop
                        let body = self.parse_block();
                        Statement::Loop(LoopExpr::Range {
                            var: var_name,
                            start: start_expr,
                            end: end_expr.expect("Expected end expression"),
                            step: step_expr,
                            body,
                        })
                    }
                } else {
                    // panic!("Expected '->' after loop variable in range-based loop");
                    self.advance();
                    let mut condition = Vec::new();
                    condition.push(self.parse_condition());
                    let body = self.parse_block();
                    Statement::Loop(LoopExpr::Condition { condition, body })
                }
            }
            // Condition-based loop `loop condition { ... }`
            Token::BoolLiteral(_) | Token::Ident(_) | Token::Symbol('(') => {
                self.advance();
                let mut condition = Vec::new();
                condition.push(self.parse_condition());
                let body = self.parse_block();
                Statement::Loop(LoopExpr::Condition { condition, body })
            }
            // Infinite loop
            _ => {
                self.advance();
                let body = self.parse_block();
                Statement::Loop(LoopExpr::Infinite { body })
            }
        }
    }

    fn parse_function(&mut self) -> Function {
        let return_type = self.parse_type();

        let name = if let Token::Ident(name) = &self.current {
            let id = name.clone();
            self.advance();
            Some(id)
        } else {
            None  // Anonymous function
        };
        // let name = if let Token::Ident(name) = &self.current {
        //     let id = name.clone();
        //     self.advance();
        //     id
        // } else {
        //     panic!("Expected function name");
        // };

        self.expect(&Token::Symbol('('));
        let mut params = Vec::new();

        while self.current != Token::Symbol(')') {
            let param_type = self.parse_type();
            let param_name = if let Token::Ident(name) = &self.current {
                let name = name.clone();
                self.advance();
                name
            } else {
                panic!("Expected parameter name");
            };

            let default = if let Token::Assignment(_) = &self.current {
                self.advance();
                Some(self.parse_expression())
            } else {
                None
            };

            params.push(Parameter {
                param_type,
                param_name,
                default,
            });

            if let Token::Symbol(',') = self.current {
                self.advance();
            } else {
                break;
            }
        }

        self.expect(&Token::Symbol(')'));
        let body = self.parse_block();

        Function {
            return_type,
            name,
            parameters: params,
            body,
        }
    }

    fn parse_block(&mut self) -> Vec<Statement> {
        let mut block = Vec::new();
        self.expect(&Token::Symbol('{'));

        while self.current != Token::Symbol('}') {
            block.push(self.parse_statement());
        }

        self.expect(&Token::Symbol('}'));
        block
    }
}<|MERGE_RESOLUTION|>--- conflicted
+++ resolved
@@ -115,40 +115,6 @@
         } else {
             panic!("Expected identifier, found {:?}", self.current);
         };
-
-        match &var_type {
-            Type::ConditionList(combinator) |
-            Type::ConditionFixedList(combinator, _) => {
-    
-                self.expect(&Token::Assignment("=".to_string()));
-                // `expect` already advances if successful
-                
-
-        
-                match self.current {
-                    Token::Symbol('{') | Token::Symbol('[') => {
-                        self.advance();
-                        let exprs = self.parse_list_expression(|parser| parser.parse_comparison_expression());
-                        let conditions: Vec<Condition> = exprs.into_iter().map(Condition::Single).collect(); 
-                        return Statement::Declaration(Declaration {
-                            var_type: var_type,
-                            identifier,
-                            value: Expression::ConditionList((conditions)),
-                        });
-                    }
-                    _ => {
-                        panic!(
-                            "Expected '{{' or '[' to start a condition list block, found: {:?}",
-                            self.current
-                        );
-                    }
-                }
-            }
-        
-            _ => {
-                // Handle other types of var_type here or let it continue
-            }
-        }
     
         if let Token::Assignment(_) = self.current {
             self.advance();
@@ -289,10 +255,6 @@
     }
     
     fn parse_expression(&mut self) -> Expression {
-<<<<<<< HEAD
-=======
-        // println!("IT reached expression");
->>>>>>> fa0848db
         match &self.current {
             Token::IntLiteral(n) => {
                 let lit = Literal::Int(*n);
